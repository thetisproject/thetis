"""
Utility functions and classes for 2D and 3D ocean models
"""
from __future__ import absolute_import
from firedrake import *
import os
import sys
from .physical_constants import physical_constants
from pyop2.profiling import timed_region, timed_function, timed_stage  # NOQA
from mpi4py import MPI  # NOQA
import ufl  # NOQA
import coffee.base as ast  # NOQA
from collections import OrderedDict, namedtuple  # NOQA
from .field_defs import field_metadata
from abc import ABCMeta, abstractmethod  # NOQA
from .log import *

ds_surf = ds_t
ds_bottom = ds_b


class FrozenClass(object):
    """A class where creating a new attribute will raise an exception if _isfrozen == True"""
    _isfrozen = False

    def __setattr__(self, key, value):
        if self._isfrozen and not hasattr(self, key):
            raise TypeError('Adding new attribute "{:}" to {:} class is forbidden'.format(key, self.__class__.__name__))
        super(FrozenClass, self).__setattr__(key, value)


class SumFunction(object):
    """
    Helper class to keep track of sum of Coefficients.
    """
    def __init__(self):
        """
        Initialize empty sum.

        get operation returns Constant(0)
        """
        self.coeff_list = []

    def add(self, coeff):
        """
        Adds a coefficient to self
        """
        if coeff is None:
            return
        self.coeff_list.append(coeff)

    def get_sum(self):
        """
        Returns a sum of all added Coefficients
        """
        if len(self.coeff_list) == 0:
            return None
        return sum(self.coeff_list)


class AttrDict(dict):
    """
    Dictionary that provides both self['key'] and self.key access to members.

    http://stackoverflow.com/questions/4984647/accessing-dict-keys-like-an-attribute-in-python
    """
    def __init__(self, *args, **kwargs):
        if sys.version_info < (2, 7, 4):
            raise Exception('AttrDict requires python >= 2.7.4 to avoid memory leaks')
        super(AttrDict, self).__init__(*args, **kwargs)
        self.__dict__ = self


class FieldDict(AttrDict):
    """
    AttrDict that checks that all added fields have proper meta data.

    Values can be either Function or Constant objects.
    """
    def _check_inputs(self, key, value):
        if key != '__dict__':
            from firedrake.functionspaceimpl import MixedFunctionSpace, WithGeometry
            if not isinstance(value, (Function, Constant)):
                raise TypeError('Value must be a Function or Constant object')
            fs = value.function_space()
            is_mixed = (isinstance(fs, MixedFunctionSpace)
                        or (isinstance(fs, WithGeometry)
                            and isinstance(fs.topological, MixedFunctionSpace)))
            if not is_mixed and key not in field_metadata:
                msg = 'Trying to add a field "{:}" that has no metadata. ' \
                      'Add field_metadata entry to field_defs.py'.format(key)
                raise Exception(msg)

    def _set_functionname(self, key, value):
        """Set function.name to key to ensure consistent naming"""
        if isinstance(value, Function):
            value.rename(name=key)

    def __setitem__(self, key, value):
        self._check_inputs(key, value)
        self._set_functionname(key, value)
        super(FieldDict, self).__setitem__(key, value)

    def __setattr__(self, key, value):
        self._check_inputs(key, value)
        self._set_functionname(key, value)
        super(FieldDict, self).__setattr__(key, value)


def get_functionspace(mesh, h_family, h_degree, v_family=None, v_degree=None,
                      vector=False, hdiv=False, variant=None, v_variant=None,
                      **kwargs):
    cell_dim = mesh.cell_dimension()
    assert cell_dim in [2, (2, 1)], 'Unsupported cell dimension'
    hdiv_families = [
        'RT', 'RTF', 'RTCF', 'RAVIART-THOMAS',
        'BDM', 'BDMF', 'BDMCF', 'BREZZI-DOUGLAS-MARINI',
    ]
    if variant is None:
        if h_family.upper() in hdiv_families:
            if h_family in ['RTCF', 'BDMCF']:
                variant = 'equispaced'
            else:
                variant = 'integral'
        else:
            variant = 'equispaced'
    if v_variant is None:
        v_variant = 'equispaced'
    if cell_dim == (2, 1):
        if v_family is None:
            v_family = h_family
        if v_degree is None:
            v_degree = h_degree
        h_cell, v_cell = mesh.ufl_cell().sub_cells()
        h_elt = FiniteElement(h_family, h_cell, h_degree, variant=variant)
        v_elt = FiniteElement(v_family, v_cell, v_degree, variant=v_variant)
        elt = TensorProductElement(h_elt, v_elt)
        if hdiv:
            elt = HDiv(elt)
    else:
        elt = FiniteElement(h_family, mesh.ufl_cell(), h_degree, variant=variant)

    constructor = VectorFunctionSpace if vector else FunctionSpace
    return constructor(mesh, elt, **kwargs)


def get_extruded_base_element(ufl_element):
    """
    Return UFL TensorProductElement of an extruded UFL element.

    In case of a non-extruded mesh, returns the element itself.
    """
    if isinstance(ufl_element, ufl.HDivElement):
        ufl_element = ufl_element._element
    if isinstance(ufl_element, ufl.MixedElement):
        ufl_element = ufl_element.sub_elements()[0]
    if isinstance(ufl_element, ufl.VectorElement):
        ufl_element = ufl_element.sub_elements()[0]  # take the first component
    if isinstance(ufl_element, ufl.EnrichedElement):
        ufl_element = ufl_element._elements[0]
    return ufl_element


ElementContinuity = namedtuple("ElementContinuity", ["horizontal", "vertical"])
"""
A named tuple describing the continuity of an element in the horizontal/vertical direction.

The field value is one of "cg", "hdiv", or "dg".
"""


def element_continuity(ufl_element):
    """Return an :class:`ElementContinuity` instance with the
    continuity of a given element.

    :arg ufl_element: The UFL element to determine the continuity
        of.
    :returns: A new :class:`ElementContinuity` instance.
    """
    elem = ufl_element
    elem_types = {
        'Discontinuous Lagrange': 'dg',
        'Lagrange': 'cg',
        'Raviart-Thomas': 'hdiv',
        'RTCF': 'hdiv',
        'Brezzi-Douglas-Marini': 'hdiv',
        'BDMCF': 'hdiv',
        'Q': 'cg',
        'DQ': 'dg',
    }

    base_element = get_extruded_base_element(ufl_element)
    if isinstance(elem, ufl.HDivElement):
        horiz_type = 'hdiv'
        vert_type = 'hdiv'
    elif isinstance(base_element, ufl.TensorProductElement):
        a, b = base_element.sub_elements()
        horiz_type = elem_types[a.family()]
        vert_type = elem_types[b.family()]
    else:
        horiz_type = elem_types[base_element.family()]
        vert_type = horiz_type
    return ElementContinuity(horiz_type, vert_type)


def create_directory(path, comm=COMM_WORLD):
    """
    Create a directory on disk

    Raises IOError if a file with the same name already exists.
    """
    if comm.rank == 0:
        if os.path.exists(path):
            if not os.path.isdir(path):
                raise IOError('file with same name exists', path)
        else:
            os.makedirs(path)
    comm.barrier()
    return path


def get_facet_mask(function_space, facet='bottom'):
    """
    Returns the top/bottom nodes of extruded 3D elements.

    :arg function_space: Firedrake :class:`FunctionSpace` object
    :kwarg str facet: 'top' or 'bottom'

    .. note::
        The definition of top/bottom depends on the direction of the extrusion.
        Here we assume that the mesh has been extruded upwards (along positive
        z axis).
    """
    from tsfc.finatinterface import create_element as create_finat_element
    # get base element
    elem = get_extruded_base_element(function_space.ufl_element())
    assert isinstance(elem, TensorProductElement), \
        f'function space must be defined on an extruded 3D mesh: {elem}'
    # figure out number of nodes in sub elements
    h_elt, v_elt = elem.sub_elements()
    nb_nodes_h = create_finat_element(h_elt).space_dimension()
    nb_nodes_v = create_finat_element(v_elt).space_dimension()
    # compute top/bottom facet indices
    # extruded dimension is the inner loop in index
    # on interval elements, the end points are the first two dofs
    offset = 0 if facet == 'bottom' else 1
    indices = np.arange(nb_nodes_h)*nb_nodes_v + offset
    return indices


def extrude_mesh_sigma(mesh2d, n_layers, bathymetry_2d, z_stretch_fact=1.0,
                       min_depth=None):
    """
    Extrudes a 2d surface mesh with bathymetry data defined in a 2d field.

    Generates a uniform terrain following mesh.

    :arg mesh2d: 2D mesh
    :arg n_layers: number of vertical layers
    :arg bathymetry: 2D :class:`Function` of the bathymetry
        (the depth of the domain; positive downwards)
    """
    mesh = ExtrudedMesh(mesh2d, layers=n_layers, layer_height=1.0/n_layers)

    coordinates = mesh.coordinates
    fs_3d = coordinates.function_space()
    fs_2d = bathymetry_2d.function_space()
    new_coordinates = Function(fs_3d)

    z_stretch_func = Function(fs_2d)
    if isinstance(z_stretch_fact, Function):
        assert z_stretch_fact.function_space() == fs_2d
        z_stretch_func = z_stretch_fact
    else:
        z_stretch_func.assign(z_stretch_fact)

    # number of nodes in vertical direction
    n_vert_nodes = fs_3d.finat_element.space_dimension() / fs_2d.finat_element.space_dimension()

    min_depth_arr = np.ones((n_layers+1, ))*1e22
    if min_depth is not None:
        for i, v in enumerate(min_depth):
            min_depth_arr[i] = v

    nodes = get_facet_mask(fs_3d, 'bottom')
    idx = op2.Global(len(nodes), nodes, dtype=np.int32, name='node_idx')
    min_depth_op2 = op2.Global(len(min_depth_arr), min_depth_arr, name='min_depth')
    kernel = op2.Kernel("""
        void my_kernel(double *new_coords, double *old_coords, double *bath2d, double *z_stretch, int *idx, double *min_depth) {
            for ( int d = 0; d < %(nodes)d; d++ ) {
                double s_fact = z_stretch[d];
                for ( int e = 0; e < %(v_nodes)d; e++ ) {
                    new_coords[3*(idx[d]+e) + 0] = old_coords[3*(idx[d]+e) + 0];
                    new_coords[3*(idx[d]+e) + 1] = old_coords[3*(idx[d]+e) + 1];
                    double sigma = 1.0 - old_coords[3*(idx[d]+e) + 2]; // top 0, bot 1
                    double new_z = -bath2d[d] * pow(sigma, s_fact) ;
                    int layer = fmin(fmax(round(sigma*(%(n_layers)d + 1) - 1.0), 0.0), %(n_layers)d);
                    double max_z = -min_depth[layer];
                    new_z = fmax(new_z, max_z);
                    new_coords[3*(idx[d]+e) + 2] = new_z;
                }
            }
        }""" % {'nodes': fs_2d.finat_element.space_dimension(),
                'v_nodes': n_vert_nodes,
                'n_layers': n_layers},
        'my_kernel')

    op2.par_loop(kernel, mesh.cell_set,
                 new_coordinates.dat(op2.WRITE, fs_3d.cell_node_map()),
                 coordinates.dat(op2.READ, fs_3d.cell_node_map()),
                 bathymetry_2d.dat(op2.READ, fs_2d.cell_node_map()),
                 z_stretch_func.dat(op2.READ, fs_2d.cell_node_map()),
                 idx(op2.READ),
                 min_depth_op2(op2.READ),
                 iterate=op2.ALL)

    mesh.coordinates.assign(new_coordinates)

    return mesh


def comp_volume_2d(eta, bath):
    """Computes volume of the 2D domain as an integral of the elevation field"""
    val = assemble((eta+bath)*dx)
    return val


def comp_volume_3d(mesh):
    """Computes volume of the 3D domain as an integral"""
    one = Constant(1.0, domain=mesh.coordinates.ufl_domain())
    val = assemble(one*dx)
    return val


def comp_tracer_mass_2d(scalar_func, total_depth):
    """
    Computes total tracer mass in the 2D domain
    :arg scalar_func: depth-averaged scalar :class:`Function` to integrate
    :arg total_depth: scalar UFL expression (e.g. from get_total_depth())
    """
    val = assemble(scalar_func*total_depth*dx)
    return val


def comp_tracer_mass_3d(scalar_func):
    """
    Computes total tracer mass in the 3D domain

    :arg scalar_func: scalar :class:`Function` to integrate
    """
    val = assemble(scalar_func*dx)
    return val


def get_zcoord_from_mesh(zcoord, solver_parameters=None):
    """
    Evaluates z coordinates from the 3D mesh

    :arg zcoord: scalar :class:`Function` where coordinates will be stored
    """
    # TODO coordinates should probably be interpolated instead
    if solver_parameters is None:
        solver_parameters = {}
    solver_parameters.setdefault('ksp_atol', 1e-12)
    solver_parameters.setdefault('ksp_rtol', 1e-16)
    fs = zcoord.function_space()
    tri = TrialFunction(fs)
    test = TestFunction(fs)
    a = tri*test*dx
    l = fs.mesh().coordinates[2]*test*dx
    solve(a == l, zcoord, solver_parameters=solver_parameters)
    return zcoord


def compute_baroclinic_head(solver):
    r"""
    Computes the baroclinic head :math:`r` from the density field

    .. math::
        r = \frac{1}{\rho_0} \int_{z}^\eta  \rho' d\zeta.
    """
    with timed_stage('density_solve'):
        solver.density_solver.solve()
    with timed_stage('rho_integral'):
        solver.rho_integrator.solve()
        solver.fields.baroc_head_3d *= -physical_constants['rho0_inv']
    with timed_stage('int_pg_solve'):
        solver.int_pg_calculator.solve()


def extend_function_to_3d(func, mesh_extruded):
    """
    Returns a 3D view of a 2D :class:`Function` on the extruded domain.

    The 3D function resides in V x R function space, where V is the function
    space of the source function. The 3D function shares the data of the 2D
    function.
    """
    fs = func.function_space()
    assert fs.mesh().geometric_dimension() == 2, 'Function must be in 2D space'
    ufl_elem = fs.ufl_element()
    family = ufl_elem.family()
    degree = ufl_elem.degree()
    name = func.name()
    if isinstance(ufl_elem, ufl.VectorElement):
        # vector function space
        fs_extended = get_functionspace(mesh_extruded, family, degree, 'R', 0,
                                        dim=2, vector=True)
    else:
        fs_extended = get_functionspace(mesh_extruded, family, degree, 'R', 0)
    func_extended = Function(fs_extended, name=name, val=func.dat._data)
    func_extended.source = func
    return func_extended


class ExtrudedFunction(Function):
    """
    A 2D :class:`Function` that provides a 3D view on the extruded domain.

    The 3D function can be accessed as `ExtrudedFunction.view_3d`.
    The 3D function resides in V x R function space, where V is the function
    space of the source function. The 3D function shares the data of the 2D
    function.
    """
    def __init__(self, *args, mesh_3d=None, **kwargs):
        """
        Create a 2D :class:`Function` with a 3D view on extruded mesh.

        :arg mesh_3d: Extruded 3D mesh where the function will be extended to.
        """
        # create the 2d function
        super().__init__(*args, **kwargs)

        if mesh_3d is not None:
            self.view_3d = extend_function_to_3d(self, mesh_3d)


class SubdomainProjector(object):
    """
    Projector that projects the restriction of an expression to the specified subdomain.
    """
    def __init__(self, v, v_out, subdomain_id, solver_parameters=None, constant_jacobian=True):

        if isinstance(v, Expression) or \
           not isinstance(v, (ufl.core.expr.Expr, Function)):
            raise ValueError("Can only project UFL expression or Functions not '%s'" % type(v))

        self.v = v
        self.v_out = v_out

        V = v_out.function_space()

        p = TestFunction(V)
        q = TrialFunction(V)

        a = inner(p, q)*dx
        L = inner(p, v)*dx(subdomain_id)

        problem = LinearVariationalProblem(a, L, v_out,
                                           constant_jacobian=constant_jacobian)

        if solver_parameters is None:
            solver_parameters = {}

        solver_parameters.setdefault("ksp_type", "cg")

        self.solver = LinearVariationalSolver(problem,
                                              solver_parameters=solver_parameters)

    def project(self):
        """
        Apply the projection.
        """
        self.solver.solve()


def compute_elem_height(zcoord, output):
    """
    Computes the element height on an extruded mesh.

    :arg zcoord: field that contains the z coordinates of the mesh
    :type zcoord: :class:`Function`
    :arg output: field where element height is stored
    :type output: :class:`Function`
    """
    fs_in = zcoord.function_space()
    fs_out = output.function_space()

    iterate = op2.ALL

    # NOTE height maybe <0 if mesh was extruded like that
    kernel = op2.Kernel("""
        void my_kernel(double *func, double *zcoord) {
            for ( int d = 0; d < %(nodes)d/2; d++ ) {
                for ( int c = 0; c < %(func_dim)d; c++ ) {
                    double dz = fabs(zcoord[%(func_dim)d*(2*d+1) + c] - zcoord[%(func_dim)d*2*d + c]);
                    func[%(output_dim)d*2*d + c] = dz;
                    func[%(output_dim)d*(2*d+1) + c] = dz;
                }
            }
        }""" % {'nodes': zcoord.cell_node_map().arity,
                'func_dim': zcoord.function_space().value_size,
                'output_dim': output.function_space().value_size},
        'my_kernel')
    op2.par_loop(
        kernel, fs_out.mesh().cell_set,
        output.dat(op2.WRITE, fs_out.cell_node_map()),
        zcoord.dat(op2.READ, fs_in.cell_node_map()),
        iterate=iterate)

    return output


def get_horizontal_elem_size_2d(sol2d):
    """
    Computes horizontal element size from the 2D mesh

    :arg sol2d: 2D :class:`Function` where result is stored
    """
    p1_2d = sol2d.function_space()
    mesh = p1_2d.mesh()
    test = TestFunction(p1_2d)
    tri = TrialFunction(p1_2d)
    a = inner(test, tri) * dx
    l = inner(test, sqrt(CellVolume(mesh))) * dx
    solve(a == l, sol2d)


def get_facet_areas(mesh):
    """
    Compute area of each facet of `mesh`. The facet areas are stored as a HDiv trace field.

    NOTES:
      * In the 2D case, this gives edge lengths.
      * The plus sign is arbitrary and could equally well be chosen as minus.
    """
    HDivTrace = FunctionSpace(mesh, "HDiv Trace", 0)
    v, u = TestFunction(HDivTrace), TrialFunction(HDivTrace)
    facet_areas = Function(HDivTrace, name="Facet areas")
    mass_term = v('+')*u('+')*dS + v*u*ds
    rhs = v('+')*FacetArea(mesh)*dS + v*FacetArea(mesh)*ds
    solve(mass_term == rhs, facet_areas)
    return facet_areas


def get_minimum_angles_2d(mesh2d):
    """
    Compute the minimum angle in each element of a triangular mesh, `mesh2d`, using the
    cosine rule. The minimum angles are outputted as a P0 field.
    """
    try:
        assert mesh2d.topological_dimension() == 2
        assert mesh2d.ufl_cell() == ufl.triangle
    except AssertionError:
        raise NotImplementedError("Minimum angle only currently implemented for triangles.")
    edge_lengths = get_facet_areas(mesh2d)
    min_angles = Function(FunctionSpace(mesh2d, "DG", 0))
    par_loop("""for (int i=0; i<angle.dofs; i++) {

                  double min_edge = edges[0];
                  int min_index = 0;

                  for (int j=1; j<3; j++){
                    if (edges[j] < min_edge) {
                      min_edge = edges[j];
                      min_index = j;
                    }
                  }

                  double numerator = 0.0;
                  double denominator = 2.0;

                  for (int j=0; j<3; j++){
                    if (j == min_index) {
                      numerator -= edges[j]*edges[j];
                    } else {
                      numerator += edges[j]*edges[j];
                      denominator *= edges[j];
                    }
                  }
                  angle[0] = acos(numerator/denominator);
                }""", dx, {'edges': (edge_lengths, READ), 'angle': (min_angles, RW)})
    return min_angles


def get_cell_widths_2d(mesh2d):
    """
    Compute widths of mesh elements in each coordinate direction as the maximum distance
    between components of vertex coordinates.
    """
    try:
        assert mesh2d.topological_dimension() == 2
        assert mesh2d.ufl_cell() == ufl.triangle
    except AssertionError:
        raise NotImplementedError("Cell widths only currently implemented for triangles.")
    cell_widths = Function(VectorFunctionSpace(mesh2d, "DG", 0)).assign(np.finfo(0.0).min)
    par_loop("""for (int i=0; i<coords.dofs; i++) {
                  widths[0] = fmax(widths[0], fabs(coords[2*i] - coords[(2*i+2)%6]));
                  widths[1] = fmax(widths[1], fabs(coords[2*i+1] - coords[(2*i+3)%6]));
                }""", dx, {'coords': (mesh2d.coordinates, READ), 'widths': (cell_widths, RW)})
    return cell_widths


def anisotropic_cell_size(mesh):
    """
    Measure of cell size for anisotropic meshes, as described in
    Micheletti et al. (2003).

    This is used in the SUPG formulation for the 2D tracer model.

    Micheletti, Perotto and Picasso (2003). Stabilized finite
    elements on anisotropic meshes: a priori error estimates for
    the advection-diffusion and the Stokes problems. SIAM Journal
    on Numerical Analysis 41.3: 1131-1162.
    """
    try:
        from firedrake.slate.slac.compiler import PETSC_ARCH
    except ImportError:
        PETSC_ARCH = os.path.join(os.environ.get('PETSC_DIR'), os.environ.get('PETSC_ARCH'))
    include_dir = ["%s/include/eigen3" % PETSC_ARCH]

    # Compute cell Jacobian
    P0_ten = TensorFunctionSpace(mesh, "DG", 0)
    J = Function(P0_ten, name="Cell Jacobian")
    J.interpolate(Jacobian(mesh))

    # Get SPD part of polar decomposition
    B = Function(P0_ten, name="SPD part")
    kernel_str = """
#include <Eigen/Dense>

using namespace Eigen;

void poldec_spd(double A_[4], const double * B_) {

  // Map inputs and outputs onto Eigen objects
  Map<Matrix<double, 2, 2, RowMajor> > A((double *)A_);
  Map<Matrix<double, 2, 2, RowMajor> > B((double *)B_);

  // Compute singular value decomposition
  JacobiSVD<Matrix<double, 2, 2, RowMajor> > svd(B, ComputeFullV);

  // Get SPD part of polar decomposition
  A += svd.matrixV() * svd.singularValues().asDiagonal() * svd.matrixV().transpose();
}"""
    kernel = op2.Kernel(kernel_str, 'poldec_spd', cpp=True, include_dirs=include_dir)
    op2.par_loop(kernel, P0_ten.node_set, B.dat(op2.RW), J.dat(op2.READ))

    # Get eigendecomposition with eigenvalues decreasing in magnitude
    P0_vec = VectorFunctionSpace(mesh, "DG", 0)
    evalues = Function(P0_vec, name="Eigenvalues")
    evectors = Function(P0_ten, name="Eigenvectors")
    kernel_str = """
#include <Eigen/Dense>

using namespace Eigen;

void reordered_eigendecomposition(double EVecs_[4], double EVals_[2], const double * M_) {

  // Map inputs and outputs onto Eigen objects
  Map<Matrix<double, 2, 2, RowMajor> > EVecs((double *)EVecs_);
  Map<Vector2d> EVals((double *)EVals_);
  Map<Matrix<double, 2, 2, RowMajor> > M((double *)M_);

  // Solve eigenvalue problem
  SelfAdjointEigenSolver<Matrix<double, 2, 2, RowMajor>> eigensolver(M);
  Matrix<double, 2, 2, RowMajor> Q = eigensolver.eigenvectors();
  Vector2d D = eigensolver.eigenvalues();

  // Reorder eigenpairs by magnitude of eigenvalue
  if (fabs(D(0)) > fabs(D(1))) {
    EVecs = Q;
    EVals = D;
  } else {
    EVecs(0,0) = Q(0,1);EVecs(0,1) = Q(0,0);
    EVecs(1,0) = Q(1,1);EVecs(1,1) = Q(1,0);
    EVals(0) = D(1);
    EVals(1) = D(0);
  }
}
"""
    kernel = op2.Kernel(kernel_str, 'reordered_eigendecomposition', cpp=True, include_dirs=include_dir)
    op2.par_loop(kernel, P0_ten.node_set, evectors.dat(op2.RW), evalues.dat(op2.RW), B.dat(op2.READ))

    # Return minimum eigenvalue
    return interpolate(evalues[-1], FunctionSpace(mesh, "DG", 0))


def beta_plane_coriolis_params(latitude):
    r"""
    Computes beta plane parameters :math:`f_0,\beta` based on latitude

    :arg float latitude: latitude in degrees
    :return: f_0, beta
    :rtype: float
    """
    omega = 7.2921150e-5  # rad/s Earth rotation rate
    r = 6371.e3  # Earth radius
    # Coriolis parameter f = 2 Omega sin(alpha)
    # Beta plane approximation f_beta = f_0 + Beta y
    # f_0 = 2 Omega sin(alpha_0)
    # Beta = df/dy|_{alpha=alpha_0}
    #      = (df/dalpha*dalpha/dy)_{alpha=alpha_0}
    #      = 2 Omega cos(alpha_0) /R
    alpha_0 = 2*np.pi*latitude/360.0
    f_0 = 2*omega*np.sin(alpha_0)
    beta = 2*omega*np.cos(alpha_0)/r
    return f_0, beta


def beta_plane_coriolis_function(latitude, out_function, y_offset=0.0):
    """
    Interpolates beta plane Coriolis function to a field

    :arg float latitude: latitude in degrees
    :arg out_function: :class:`Function` where to interpolate
    :kwarg float y_offset: offset (y - y_0) used in Beta-plane approximation.
        A constant in mesh coordinates.
    """
    # NOTE assumes that mesh y coordinate spans [-L_y, L_y]
    f0, beta = beta_plane_coriolis_params(latitude)
    coords = SpatialCoordinate(out_function.function_space().mesh())
    out_function.interpolate(f0 + beta * (coords[1] - y_offset))


def tensor_jump(v, n):
    r"""
    Jump term for vector functions based on the tensor product

    .. math::
        \text{jump}(\mathbf{u}, \mathbf{n}) = (\mathbf{u}^+ \mathbf{n}^+) +
        (\mathbf{u}^- \mathbf{n}^-)

    This is the discrete equivalent of grad(u) as opposed to the
    vectorial UFL jump operator :meth:`ufl.jump` which represents div(u).
    """
    return outer(v('+'), n('+')) + outer(v('-'), n('-'))


def compute_boundary_length(mesh2d):
    """
    Computes the length of the boundary segments in given 2d mesh
    """
    p1 = get_functionspace(mesh2d, 'CG', 1)
    boundary_markers = sorted(mesh2d.exterior_facets.unique_markers)
    boundary_len = OrderedDict()
    for i in boundary_markers:
        ds_restricted = ds(int(i))
        one_func = Function(p1).assign(1.0)
        boundary_len[i] = assemble(one_func * ds_restricted)
    return boundary_len


def select_and_move_detectors(mesh, detector_locations, detector_names=None,
                              maximum_distance=0.):
    """Select those detectors that are within the domain and/or move them to
    the nearest cell centre within the domain

    :arg mesh: Defines the domain in which detectors are to be located
    :arg detector_locations: List of x, y locations
    :arg detector_names: List of detector names (optional). If provided, a list
       of selected locations and a list of selected detector names are returned,
       otherwise only a list of selected locations is returned
    :arg maximum_distance: Detectors whose initial locations is outside the domain,
      but for which the nearest cell centre is within the specified distance, are
      moved to this location. By default a maximum distance of 0.0 is used, i.e
      no detectors are moved.
    """
    # auxilary function to test whether we can interpolate it in the given locations
    V = FunctionSpace(mesh, "CG", 1)
    v = Function(V)

    P0 = FunctionSpace(mesh, "DG", 0)
    VP0 = VectorFunctionSpace(mesh, "DG", 0)
    dist = Function(P0)
    loc_const = Constant(detector_locations[0])
    xy = SpatialCoordinate(mesh)
    p0xy = Function(VP0).interpolate(xy)

    # comparison operator that sorts on first entry first, etc.
    def min_lexsort(x, y, datatype):
        for xi, yi in zip(x, y):
            if xi < yi:
                return x
            elif yi < xi:
                return y
        # all entries the same:
        return x
    min_lexsort_op = MPI.Op.Create(min_lexsort, commute=False)

    def move_to_nearest_cell_center(location):
        loc_const.assign(location)
        dist.interpolate(dot(xy-loc_const, xy-loc_const))
        ind = dist.dat.data_ro.argmin()
        # smallest distance to a cell centre location on this process:
        local_loc = list(p0xy.dat.data_ro[ind])
        local_dist = np.sqrt(dist.dat.data_ro[ind])
        # select the smallest distance on all processes. If some distances are equal, pick a unique loc. based on lexsort
        global_dist_loc = mesh.comm.allreduce([local_dist]+local_loc, op=min_lexsort_op)
        return global_dist_loc[0], global_dist_loc[1:]

    accepted_locations = []
    accepted_names = []
    if detector_names is None:
        names = [None] * len(detector_locations)
    else:
        names = detector_names
    for location, name in zip(detector_locations, names):
        try:
            v(location)
        except PointNotInDomainError:
            moved_dist, location = move_to_nearest_cell_center(location)
            if moved_dist > maximum_distance:
                continue
        accepted_locations.append(location)
        accepted_names.append(name)

    min_lexsort_op.Free()

    if detector_names is None:
        return accepted_locations
    else:
        return accepted_locations, accepted_names


class DepthExpression:
    r"""
    Construct expression for depth depending on options

    If `not use_nonlinear_equations`, then the depth is simply the bathymetry:

  ..math::
        H = h

    Otherwise we include the free surface elevation:

  ..math::
        H = h + \eta

    and if `use_wetting_and_drying`, includes a bathymetry displacement term
    to ensure a positive depth (see Karna et al. 2011):

  ..math::
        H = h + f(h+\eta) + \eta

    where

  ..math::
        f(h+\eta) = (\sqrt{(h+\eta)^2 +\alpha^2} - (h+\eta))/2

    This introduces a wetting-drying parameter :math:`\alpha`, with dimensions
    of length. The value for :math:`\alpha` is specified by
    :attr:`.ModelOptions.wetting_and_drying_alpha`, in units of meters. The
    default value is 0.5, but the appropriate value is problem specific and
    should be set by the user.
    """

    def __init__(self, bathymetry_2d, use_nonlinear_equations=True,
                 use_wetting_and_drying=False, wetting_and_drying_alpha=0.5):
        self.bathymetry_2d = bathymetry_2d
        self.use_nonlinear_equations = use_nonlinear_equations
        self.use_wetting_and_drying = use_wetting_and_drying
        self.wetting_and_drying_alpha = wetting_and_drying_alpha

    def wd_bathymetry_displacement(self, eta):
        """
        Returns wetting and drying bathymetry displacement as described in:
        Karna et al.,  2011.
        :arg eta: current elevation as UFL expression
        """
        if self.use_wetting_and_drying:
            H = self.bathymetry_2d + eta
            return 0.5 * (sqrt(H ** 2 + self.wetting_and_drying_alpha ** 2) - H)
        else:
            return 0

    def get_total_depth(self, eta):
        """
        Returns total water column depth based on options
        :arg eta: current elevation as UFL expression
        """
        if self.use_nonlinear_equations:
            total_h = self.bathymetry_2d + eta + self.wd_bathymetry_displacement(eta)
        else:
            total_h = self.bathymetry_2d
        return total_h


<<<<<<< HEAD
class DepthIntegratedPoissonSolver(object):
    r"""
    Construct solvers for Poisson equation and updating velocities

    Poisson equation is related to 2d NH SWE system

    Non-hydrostatic pressure :math:`q` is obtained from the generic form of equation

    .. math::
        \nabla \cdot \nabla q^{n+1/2} + A \cdot \nabla q^{n+1/2} + B q^{n+1/2} + C = 0

    The parameter terms A, B and C are defined as

    .. math::
        A = \frac{\nabla (\eta^* - d)}{H^*}
        B = \nabla A - \frac{4}{(H^*)^2}
        C = -2 \frac{\rho_0}{\Delta t} ( \nabla \cdot \bar{\textbf{u}}^* + 2 \frac{\bar{w} - w_b}{H^*} )

    where the :math:`H = \eta + d` denotes the water depth
    and the superscript star symbol represents the intermediate level of terms.
    """
    def __init__(self, q_2d, uv_2d, w_2d, elev_2d, depth, dt, bnd_functions=None, solver_parameters=None):
        if solver_parameters is None:
            solver_parameters = {'snes_type': 'ksponly',
                                 'ksp_type': 'preonly',
                                 'mat_type': 'aij',
                                 'pc_type': 'lu'}
        rho_0 = physical_constants['rho0']
        self.q_2d = q_2d
        self.uv_2d = uv_2d
        self.w_2d = w_2d
        self.elev_2d = elev_2d
        self.depth = depth
        self.dt = dt
        self.bnd_functions = bnd_functions

        fs_q = self.q_2d.function_space()
        test_q = TestFunction(fs_q)
        normal = FacetNormal(fs_q.mesh())
        boundary_markers = fs_q.mesh().exterior_facets.unique_markers

        bath_2d = self.depth.bathymetry_2d
        h_star = self.depth.get_total_depth(self.elev_2d)
        w_b = -dot(self.uv_2d, grad(bath_2d))  # TODO account for bed movement

        # weak form of `div(grad(q^{n+1/2}))`
        f = -dot(grad(self.q_2d), grad(test_q))*dx
        # weak form of `dot(grad(self.elev_2d - bath_2d)/h_star, grad(q^{n+1/2}))`
        grad_hori = grad(self.elev_2d - bath_2d)
        f += dot(grad_hori/h_star, grad(self.q_2d))*test_q*dx
        # weak form of `q^{n+1/2}*div(grad(self.elev_2d - bath_2d))/h_star`
        f += -dot(grad(self.q_2d*test_q/h_star), grad_hori)*dx
        # weak form of `-q^{n+1/2}*(dot(grad(self.elev_2d - bath_2d), grad(h_star)) + 4)/h_star**2`
        f += -(dot(grad_hori, grad(h_star)) + 4.)/h_star**2*self.q_2d*test_q*dx
        # weak form of `-2.*rho_0/self.dt*(div(self.uv_2d) + (self.w_2d - w_b)/(0.5*h_star))`
        const = 2.*rho_0/self.dt
        f += const*(dot(grad(test_q), self.uv_2d)*dx - 2.*(self.w_2d - w_b)/h_star*test_q*dx)

        # boundary conditions
        bcs = []
        for bnd_marker in boundary_markers:
            func = self.bnd_functions['shallow_water'].get(bnd_marker)
            ds_bnd = ds(int(bnd_marker))
            if func is not None:  # e.g. inlet flow, TODO be more precise
                bc = DirichletBC(fs_q, 0., int(bnd_marker))
                bcs.append(bc)
                f += self.q_2d*test_q/h_star*dot(grad_hori, normal)*ds_bnd
                f += -const*dot(self.uv_2d, normal)*test_q*ds_bnd

        prob_q = NonlinearVariationalProblem(f, self.q_2d)
        self.solver_q = NonlinearVariationalSolver(
            prob_q,
            solver_parameters=solver_parameters,
            options_prefix='poisson_solver'
        )
        # horizontal velocity updater
        fs_u = self.uv_2d.function_space()
        tri_u = TrialFunction(fs_u)
        test_u = TestFunction(fs_u)
        a_u = inner(tri_u, test_u)*dx
        l_u = dot(self.uv_2d - 0.5*self.dt/rho_0*(grad(self.q_2d) + grad_hori/h_star*self.q_2d), test_u)*dx
        prob_u = LinearVariationalProblem(a_u, l_u, self.uv_2d)
        self.solver_u = LinearVariationalSolver(prob_u)
        # vertical velocity updater
        fs_w = self.w_2d.function_space()
        tri_w = TrialFunction(fs_w)
        test_w = TestFunction(fs_w)
        a_w = inner(tri_w, test_w)*dx
        l_w = dot(self.w_2d + self.dt/rho_0*(self.q_2d/h_star), test_w)*dx
        prob_w = LinearVariationalProblem(a_w, l_w, self.w_2d)
        self.solver_w = LinearVariationalSolver(prob_w)

    def solve(self, solve_w=True):
        # solve non-hydrostatic pressure q
        self.solver_q.solve()
        # update horizontal velocity uv_2d
        self.solver_u.solve()
        # update vertical velocity w_2d
        if solve_w:
            self.solver_w.solve()
=======
class VorticityCalculator2D(object):
    r"""
    Linear solver for recovering fluid vorticity.

    It is recommended that the vorticity is sought
    in :math:`\mathbb P1` space.

    :arg vorticity_2d: :class:`Function` to hold calculated vorticity.
    :arg solver_obj: :class:`FlowSolver2d` object.
    :kwargs: to be passed to the :class:`LinearVariationalSolver`.
    """
    def __init__(self, vorticity_2d, solver_obj, **kwargs):
        fs = vorticity_2d.function_space()
        if element_continuity(fs.ufl_element()).horizontal != 'cg':
            raise NotImplementedError
        n = FacetNormal(fs.mesh())

        # Weak formulation
        test = TestFunction(fs)
        uv, elev = split(solver_obj.fields.solution_2d)
        a = TrialFunction(fs)*test*dx
        L = -inner(perp(uv), grad(test))*dx \
            + dot(perp(uv), n)*test*ds

        # Setup vorticity solver
        prob = LinearVariationalProblem(a, L, vorticity_2d)
        sp = {
            'ksp_type': 'gmres',
            'ksp_gmres_restart': 20,
            'ksp_rtol': 1.0e-05,
            'pc_type': 'sor',
        }
        kwargs.setdefault('solver_parameters', sp)
        self.solver = LinearVariationalSolver(prob, **kwargs)

        if 'vorticity_2d' not in solver_obj.options.fields_to_export:
            print_output("NOTE: 'vorticity_2d' will be calculated but not exported.")

    def solve(self):
        self.solver.solve()
>>>>>>> 2924f55e
<|MERGE_RESOLUTION|>--- conflicted
+++ resolved
@@ -886,7 +886,48 @@
         return total_h
 
 
-<<<<<<< HEAD
+class VorticityCalculator2D(object):
+    r"""
+    Linear solver for recovering fluid vorticity.
+
+    It is recommended that the vorticity is sought
+    in :math:`\mathbb P1` space.
+
+    :arg vorticity_2d: :class:`Function` to hold calculated vorticity.
+    :arg solver_obj: :class:`FlowSolver2d` object.
+    :kwargs: to be passed to the :class:`LinearVariationalSolver`.
+    """
+    def __init__(self, vorticity_2d, solver_obj, **kwargs):
+        fs = vorticity_2d.function_space()
+        if element_continuity(fs.ufl_element()).horizontal != 'cg':
+            raise NotImplementedError
+        n = FacetNormal(fs.mesh())
+
+        # Weak formulation
+        test = TestFunction(fs)
+        uv, elev = split(solver_obj.fields.solution_2d)
+        a = TrialFunction(fs)*test*dx
+        L = -inner(perp(uv), grad(test))*dx \
+            + dot(perp(uv), n)*test*ds
+
+        # Setup vorticity solver
+        prob = LinearVariationalProblem(a, L, vorticity_2d)
+        sp = {
+            'ksp_type': 'gmres',
+            'ksp_gmres_restart': 20,
+            'ksp_rtol': 1.0e-05,
+            'pc_type': 'sor',
+        }
+        kwargs.setdefault('solver_parameters', sp)
+        self.solver = LinearVariationalSolver(prob, **kwargs)
+
+        if 'vorticity_2d' not in solver_obj.options.fields_to_export:
+            print_output("NOTE: 'vorticity_2d' will be calculated but not exported.")
+
+    def solve(self):
+        self.solver.solve()
+
+
 class DepthIntegratedPoissonSolver(object):
     r"""
     Construct solvers for Poisson equation and updating velocities
@@ -986,46 +1027,4 @@
         self.solver_u.solve()
         # update vertical velocity w_2d
         if solve_w:
-            self.solver_w.solve()
-=======
-class VorticityCalculator2D(object):
-    r"""
-    Linear solver for recovering fluid vorticity.
-
-    It is recommended that the vorticity is sought
-    in :math:`\mathbb P1` space.
-
-    :arg vorticity_2d: :class:`Function` to hold calculated vorticity.
-    :arg solver_obj: :class:`FlowSolver2d` object.
-    :kwargs: to be passed to the :class:`LinearVariationalSolver`.
-    """
-    def __init__(self, vorticity_2d, solver_obj, **kwargs):
-        fs = vorticity_2d.function_space()
-        if element_continuity(fs.ufl_element()).horizontal != 'cg':
-            raise NotImplementedError
-        n = FacetNormal(fs.mesh())
-
-        # Weak formulation
-        test = TestFunction(fs)
-        uv, elev = split(solver_obj.fields.solution_2d)
-        a = TrialFunction(fs)*test*dx
-        L = -inner(perp(uv), grad(test))*dx \
-            + dot(perp(uv), n)*test*ds
-
-        # Setup vorticity solver
-        prob = LinearVariationalProblem(a, L, vorticity_2d)
-        sp = {
-            'ksp_type': 'gmres',
-            'ksp_gmres_restart': 20,
-            'ksp_rtol': 1.0e-05,
-            'pc_type': 'sor',
-        }
-        kwargs.setdefault('solver_parameters', sp)
-        self.solver = LinearVariationalSolver(prob, **kwargs)
-
-        if 'vorticity_2d' not in solver_obj.options.fields_to_export:
-            print_output("NOTE: 'vorticity_2d' will be calculated but not exported.")
-
-    def solve(self):
-        self.solver.solve()
->>>>>>> 2924f55e
+            self.solver_w.solve()