--- conflicted
+++ resolved
@@ -138,12 +138,6 @@
 
 def domain_constant(value, mesh, **kwargs):
     """Create constant over a domain
-<<<<<<< HEAD
-    Returns what used to be Constant(mesh, domain=mesh)"""
-    R = FunctionSpace(mesh, "R", 0)
-    c = Function(R, **kwargs)
-    c.assign(value)
-=======
 
     Returns what used to be Constant(value, domain=mesh)"""
     try:
@@ -163,7 +157,6 @@
     c = Function(R, **kwargs)
     c.assign(value)
 
->>>>>>> 9150d9f1
     return c
 
 
