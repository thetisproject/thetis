--- conflicted
+++ resolved
@@ -73,15 +73,11 @@
 sta_manager = inversion_tools.StationObservationManager(
     mesh2d, output_directory=options.output_directory
 )
-<<<<<<< HEAD
-sta_manager.load_elev_observation_data(
-=======
 # Define the scaling for the cost function so that dJ/dm ~ O(1)
 # TODO: Update scaling to depend on number of DOFs in the problem
 cost_function_scaling = domain_constant(10000000 * solver_obj.dt / options.simulation_end_time, mesh2d)
 sta_manager.cost_function_scaling = cost_function_scaling
-sta_manager.load_observation_data(
->>>>>>> f4feb4f1
+sta_manager.load_elev_observation_data(
     observation_data_dir,
     station_names,
     variable,
