from thetis import *
import firedrake as fd
from firedrake.adjoint import *
import numpy
import thetis.inversion_tools as inversion_tools
from model_config import construct_solver
import argparse
import os

# parse user input
parser = argparse.ArgumentParser(
    description='Channel inversion problem',
    # includes default values in help entries
    formatter_class=argparse.ArgumentDefaultsHelpFormatter,
)
parser.add_argument('-c', '--controls', nargs='+',
                    help='Control variable(s) to optimize',
                    choices=['Bathymetry', 'Manning', 'InitialElev'],
                    default=['Bathymetry'],
                    )
parser.add_argument('--no-consistency-test', action='store_true',
                    help='Skip consistency test')
parser.add_argument('--no-taylor-test', action='store_true',
                    help='Skip Taylor test')
args = parser.parse_args()
controls = sorted(args.controls)
do_consistency_test = not args.no_consistency_test
do_taylor_test = not args.no_taylor_test
no_exports = os.getenv('THETIS_REGRESSION_TEST') is not None

# Set output directory
pwd = os.path.abspath(os.path.dirname(__file__))
output_dir = f'{pwd}/outputs_new_' + '-'.join(controls) + '-opt'

# annotate all Firedrake operations of the forward run
continue_annotation()

# Create the solver object
# NOTE We disable all exports here as they would only be active during
# the initial forward run
solver_obj = construct_solver(
    output_directory=output_dir,
    store_station_time_series=False,
    no_exports=True,
)
options = solver_obj.options
mesh2d = solver_obj.mesh2d
bathymetry_2d = solver_obj.fields.bathymetry_2d
manning_2d = solver_obj.fields.manning_2d
elev_init_2d = solver_obj.fields.elev_init_2d


# Setup controls and regularization parameters
gamma_hessian_list = []
control_bounds_list = []
for control_name in controls:
    if control_name == 'Bathymetry':
        bathymetry_2d.assign(5.0)
        bounds = [1.0, 50.]
        gamma_hessian = Constant(1e-3)  # regularization parameter
    elif control_name == 'Manning':
        manning_2d.assign(1.0e-03)
        bounds = [1e-4, 1e-1]
        gamma_hessian = Constant(1.0)
    elif control_name == 'InitialElev':
        elev_init_2d.assign(0.5)
        bounds = [-10., 10.]
        gamma_hessian = Constant(0.1)
    else:
        raise ValueError(f'Unsupported control variable {control_name}')
    print_output(f'{control_name} regularization params: hess={float(gamma_hessian):.3g}')
    gamma_hessian_list.append(gamma_hessian)
    control_bounds_list.append(bounds)
# reshape to [[lo1, lo2, ...], [hi1, hi2, ...]]
control_bounds = numpy.array(control_bounds_list).T

# Assign initial conditions
print_output('Exporting to ' + options.output_directory)
solver_obj.assign_initial_conditions(elev=elev_init_2d, uv=Constant((1e-5, 0)))

# Create station manager
observation_data_dir = f'{pwd}/outputs_forward'
variable = 'elev'
station_names = [
    'stationA',
    'stationB',
    'stationC',
    'stationD',
    'stationE',
]
sta_manager = inversion_tools.StationObservationManager(
    mesh2d, output_directory=options.output_directory)
sta_manager.load_observation_data(observation_data_dir, station_names, variable)
sta_manager.set_model_field(solver_obj.fields.elev_2d)

# Define the scaling for the cost function so that J ~ O(1)
J_scalar = domain_constant(solver_obj.dt / options.simulation_end_time, mesh2d)

# Create inversion manager and add controls
inv_manager = inversion_tools.InversionManager(
    sta_manager, output_dir=options.output_directory, no_exports=no_exports,
    penalty_parameters=gamma_hessian_list, cost_function_scaling=J_scalar,
    test_consistency=do_consistency_test, test_gradient=do_taylor_test)
for control_name in controls:
    if control_name == 'Bathymetry':
        inv_manager.add_control(bathymetry_2d)
    elif control_name == 'Manning':
        inv_manager.add_control(manning_2d)
    elif control_name == 'InitialElev':
        inv_manager.add_control(elev_init_2d)

# Extract the regularized cost function
cost_function = inv_manager.get_cost_function(solver_obj)
cost_function_callback = inversion_tools.CostFunctionCallback(solver_obj, cost_function)
solver_obj.add_callback(cost_function_callback, 'timestep')

# Solve and setup reduced functional
<<<<<<< HEAD
solver_obj.iterate()
=======
solver_obj.iterate(export_func=cost_function)  # note that export time should equal dt if not using a custom callback
>>>>>>> fdf28ea0
inv_manager.stop_annotating()

# Run inversion
opt_verbose = -1  # scipy diagnostics -1, 0, 1, 99, 100, 101
opt_options = {
    'maxiter': 6,  # NOTE increase to run iteration longer
    'ftol': 1e-5,
    'disp': opt_verbose if mesh2d.comm.rank == 0 else -1,
}
if os.getenv('THETIS_REGRESSION_TEST') is not None:
    opt_options['maxiter'] = 1
control_opt_list = inv_manager.minimize(
    opt_method='L-BFGS-B', bounds=control_bounds, **opt_options)
if isinstance(control_opt_list, Function):
    control_opt_list = [control_opt_list]
for oc, cc in zip(control_opt_list, inv_manager.control_coeff_list):
    name = cc.name()
    oc.rename(name)
    print_function_value_range(oc, prefix='Optimal')
    if not no_exports:
        fd.VTKFile(f'{options.output_directory}/{name}_optimised.pvd').write(oc)<|MERGE_RESOLUTION|>--- conflicted
+++ resolved
@@ -115,11 +115,7 @@
 solver_obj.add_callback(cost_function_callback, 'timestep')
 
 # Solve and setup reduced functional
-<<<<<<< HEAD
 solver_obj.iterate()
-=======
-solver_obj.iterate(export_func=cost_function)  # note that export time should equal dt if not using a custom callback
->>>>>>> fdf28ea0
 inv_manager.stop_annotating()
 
 # Run inversion
